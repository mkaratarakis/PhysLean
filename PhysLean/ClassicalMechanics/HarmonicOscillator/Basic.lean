--- conflicted
+++ resolved
@@ -71,24 +71,24 @@
 @[simp]
 lemma m_neq_zero : S.m ≠ 0 := Ne.symm (ne_of_lt S.m_pos)
 
-/-- The angular frequence of the classical harmonic oscillator, `ω`, is defined
+/-- The angular frequence of the classical harmonic osscilator, `ω`, is defined
   as `√(k/m)`. -/
 noncomputable def ω : ℝ := √(S.k / S.m)
 
-/-- The angular frequence of the classical harmonic oscillator is positive. -/
+/-- The angular frequence of the classical harmonic osscilator is positive. -/
 @[simp]
 lemma ω_pos : 0 < S.ω := sqrt_pos.mpr (div_pos S.k_pos S.m_pos)
 
-/-- The square of the angular frequence of the classical harmonic oscillator is equal to `k/m`. -/
+/-- The square of the angular frequence of the classical harmonic osscilator is equal to `k/m`. -/
 lemma ω_sq : S.ω^2 = S.k / S.m := by
   rw [ω, sq_sqrt]
   exact div_nonneg (le_of_lt S.k_pos) (le_of_lt S.m_pos)
 
-/-- The angular frequence of the classical harmonic oscillator is not equal to zero. -/
+/-- The angular frequence of the classical harmonic osscilator is not equal to zero. -/
 @[simp]
 lemma ω_neq_zero : S.ω ≠ 0 := Ne.symm (ne_of_lt S.ω_pos)
 
-/-- The inverse of the square of the angular frequence of the classical harmonic oscillator
+/-- The inverse of the square of the angular frequence of the classical harmonic osscilator
   is `m/k`. -/
 lemma inverse_ω_sq : (S.ω ^ 2)⁻¹ = S.m/S.k := by
   rw [ω_sq]
@@ -132,10 +132,6 @@
   is the potential energy. -/
 semiformal_result "6YBYP" force (S : HarmonicOscillator) (x : ℝ → ℝ) : ℝ → ℝ
 
-<<<<<<< HEAD
-TODO "Derive the Euler-Lagrange equation for the classical harmonic oscillator
-  from the lagrangian."
-=======
 /- This variable should be removed once the above `semiformal_result` is implemented. -/
 variable (force : (S : HarmonicOscillator) → (x : ℝ → ℝ) → ℝ → ℝ)
 
@@ -172,7 +168,6 @@
 -/
 semiformal_result "6YBQH" equationOfMotion_iff_extremaOfAction (x : ℝ → ℝ) :
   EquationOfMotion x ↔ ExtremaOfAction x
->>>>>>> 6232b225
 
 TODO "6VZHC" "Create a new folder for the damped harmonic oscillator, initially as a place-holder."
 
