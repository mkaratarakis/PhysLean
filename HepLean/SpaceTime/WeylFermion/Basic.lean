/-
Copyright (c) 2024 Joseph Tooby-Smith. All rights reserved.
Released under Apache 2.0 license as described in the file LICENSE.
Authors: Joseph Tooby-Smith
-/
import HepLean.Meta.Informal
import HepLean.SpaceTime.SL2C.Basic
import Mathlib.RepresentationTheory.Rep
import HepLean.Tensors.Basic
import HepLean.SpaceTime.WeylFermion.Modules
import Mathlib.Logic.Equiv.TransferInstance
import LLMlean
/-!

# Weyl fermions

A good reference for the material in this file is:
https://particle.physics.ucdavis.edu/modernsusy/slides/slideimages/spinorfeynrules.pdf

-/

namespace Fermion
noncomputable section

open Matrix
open MatrixGroups
open Complex
open TensorProduct

/-- The vector space ℂ^2 carrying the fundamental representation of SL(2,C).
  In index notation corresponds to a Weyl fermion with indices ψ^a. -/
def leftHanded : Rep ℂ SL(2,ℂ) := Rep.of {
  toFun := fun M => {
    toFun := fun (ψ : LeftHandedModule) =>
      LeftHandedModule.toFin2ℂEquiv.symm (M.1 *ᵥ ψ.toFin2ℂ),
    map_add' := by
      intro ψ ψ'
      simp [mulVec_add]
    map_smul' := by
      intro r ψ
      simp [mulVec_smul]}
  map_one' := by
    ext i
    simp
  map_mul' := fun M N => by
    simp only [SpecialLinearGroup.coe_mul]
    ext1 x
    simp only [LinearMap.coe_mk, AddHom.coe_mk, LinearMap.mul_apply, LinearEquiv.apply_symm_apply,
      mulVec_mulVec]}

/-- The standard basis on left-handed Weyl fermions. -/
def leftBasis : Basis (Fin 2) ℂ leftHanded := Basis.ofEquivFun
  (Equiv.linearEquiv ℂ LeftHandedModule.toFin2ℂFun)

@[simp]
lemma leftBasis_ρ_apply (M : SL(2,ℂ)) (i j : Fin 2) :
    (LinearMap.toMatrix leftBasis leftBasis) (leftHanded.ρ M) i j = M.1 i j := by
  rw [LinearMap.toMatrix_apply]
<<<<<<< HEAD
  simp [leftBasis]
=======
  simp only [leftBasis, Basis.coe_ofEquivFun, Basis.ofEquivFun_repr_apply]
>>>>>>> 70f2738d
  change (M.1 *ᵥ (Pi.single j 1)) i = _
  simp only [mulVec_single, mul_one]

/-- The vector space ℂ^2 carrying the representation of SL(2,C) given by
    M → (M⁻¹)ᵀ. In index notation corresponds to a Weyl fermion with indices ψ_a. -/
def altLeftHanded : Rep ℂ SL(2,ℂ) := Rep.of {
  toFun := fun M => {
    toFun := fun (ψ : AltLeftHandedModule) =>
      AltLeftHandedModule.toFin2ℂEquiv.symm ((M.1⁻¹)ᵀ *ᵥ ψ.toFin2ℂ),
    map_add' := by
      intro ψ ψ'
      simp [mulVec_add]
    map_smul' := by
      intro r ψ
      simp [mulVec_smul]}
  map_one' := by
    ext i
    simp
  map_mul' := fun M N => by
    ext1 x
    simp only [SpecialLinearGroup.coe_mul, LinearMap.coe_mk, AddHom.coe_mk, LinearMap.mul_apply,
      LinearEquiv.apply_symm_apply, mulVec_mulVec, EmbeddingLike.apply_eq_iff_eq]
    refine (congrFun (congrArg _ ?_) _)
    rw [Matrix.mul_inv_rev]
    exact transpose_mul _ _}

/-- The standard basis on alt-left-handed Weyl fermions. -/
def altLeftBasis : Basis (Fin 2) ℂ altLeftHanded := Basis.ofEquivFun
  (Equiv.linearEquiv ℂ AltLeftHandedModule.toFin2ℂFun)

@[simp]
lemma altLeftBasis_ρ_apply (M : SL(2,ℂ)) (i j : Fin 2) :
    (LinearMap.toMatrix altLeftBasis altLeftBasis) (altLeftHanded.ρ M) i j = (M.1⁻¹)ᵀ i j := by
  rw [LinearMap.toMatrix_apply]
  simp only [altLeftBasis, Basis.coe_ofEquivFun, Basis.ofEquivFun_repr_apply, transpose_apply]
  change ((M.1⁻¹)ᵀ *ᵥ (Pi.single j 1)) i = _
  simp only [mulVec_single, transpose_apply, mul_one]

/-- The vector space ℂ^2 carrying the conjugate representation of SL(2,C).
  In index notation corresponds to a Weyl fermion with indices ψ^{dot a}. -/
def rightHanded : Rep ℂ SL(2,ℂ) := Rep.of {
  toFun := fun M => {
    toFun := fun (ψ : RightHandedModule) =>
      RightHandedModule.toFin2ℂEquiv.symm (M.1.map star *ᵥ ψ.toFin2ℂ),
    map_add' := by
      intro ψ ψ'
      simp [mulVec_add]
    map_smul' := by
      intro r ψ
      simp [mulVec_smul]}
  map_one' := by
    ext i
    simp
  map_mul' := fun M N => by
    ext1 x
    simp only [SpecialLinearGroup.coe_mul, RCLike.star_def, Matrix.map_mul, LinearMap.coe_mk,
      AddHom.coe_mk, LinearMap.mul_apply, LinearEquiv.apply_symm_apply, mulVec_mulVec]}

/-- The standard basis on right-handed Weyl fermions. -/
def rightBasis : Basis (Fin 2) ℂ rightHanded := Basis.ofEquivFun
  (Equiv.linearEquiv ℂ RightHandedModule.toFin2ℂFun)

@[simp]
lemma rightBasis_ρ_apply (M : SL(2,ℂ)) (i j : Fin 2) :
    (LinearMap.toMatrix rightBasis rightBasis) (rightHanded.ρ M) i j = (M.1.map star) i j := by
  rw [LinearMap.toMatrix_apply]
  simp only [rightBasis, Basis.coe_ofEquivFun, Basis.ofEquivFun_repr_apply, transpose_apply]
  change (M.1.map star *ᵥ (Pi.single j 1)) i = _
  simp only [mulVec_single, transpose_apply, mul_one]

/-- The vector space ℂ^2 carrying the representation of SL(2,C) given by
    M → (M⁻¹)^†.
    In index notation this corresponds to a Weyl fermion with index `ψ_{dot a}`. -/
def altRightHanded : Rep ℂ SL(2,ℂ) := Rep.of {
  toFun := fun M => {
    toFun := fun (ψ : AltRightHandedModule) =>
      AltRightHandedModule.toFin2ℂEquiv.symm ((M.1⁻¹).conjTranspose *ᵥ ψ.toFin2ℂ),
    map_add' := by
      intro ψ ψ'
      simp [mulVec_add]
    map_smul' := by
      intro r ψ
      simp [mulVec_smul]}
  map_one' := by
    ext i
    simp
  map_mul' := fun M N => by
    ext1 x
    simp only [SpecialLinearGroup.coe_mul, LinearMap.coe_mk, AddHom.coe_mk, LinearMap.mul_apply,
      LinearEquiv.apply_symm_apply, mulVec_mulVec, EmbeddingLike.apply_eq_iff_eq]
    refine (congrFun (congrArg _ ?_) _)
    rw [Matrix.mul_inv_rev]
    exact conjTranspose_mul _ _}

/-- The standard basis on alt-right-handed Weyl fermions. -/
def altRightBasis : Basis (Fin 2) ℂ altRightHanded := Basis.ofEquivFun
  (Equiv.linearEquiv ℂ AltRightHandedModule.toFin2ℂFun)

@[simp]
lemma altRightBasis_ρ_apply (M : SL(2,ℂ)) (i j : Fin 2) :
    (LinearMap.toMatrix altRightBasis altRightBasis) (altRightHanded.ρ M) i j =
    ((M.1⁻¹).conjTranspose) i j := by
  rw [LinearMap.toMatrix_apply]
  simp only [altRightBasis, Basis.coe_ofEquivFun, Basis.ofEquivFun_repr_apply, transpose_apply]
  change ((M.1⁻¹).conjTranspose *ᵥ (Pi.single j 1)) i = _
  simp only [mulVec_single, transpose_apply, mul_one]

/-!

## Equivalences between Weyl fermion vector spaces.

-/

/-- The morphism between the representation `leftHanded` and the representation
  `altLeftHanded` defined by multiplying an element of
  `leftHanded` by the matrix `εᵃ⁰ᵃ¹ = !![0, 1; -1, 0]]`. -/
def leftHandedToAlt : leftHanded ⟶ altLeftHanded where
  hom := {
    toFun := fun ψ => AltLeftHandedModule.toFin2ℂEquiv.symm (!![0, 1; -1, 0] *ᵥ ψ.toFin2ℂ),
    map_add' := by
      intro ψ ψ'
      simp only [mulVec_add, LinearEquiv.map_add]
    map_smul' := by
      intro a ψ
      simp only [mulVec_smul, LinearEquiv.map_smul]
      rfl}
  comm := by
    intro M
    refine LinearMap.ext (fun ψ => ?_)
    change AltLeftHandedModule.toFin2ℂEquiv.symm (!![0, 1; -1, 0] *ᵥ M.1 *ᵥ ψ.val) =
      AltLeftHandedModule.toFin2ℂEquiv.symm ((M.1⁻¹)ᵀ *ᵥ !![0, 1; -1, 0] *ᵥ ψ.val)
    apply congrArg
    rw [mulVec_mulVec, mulVec_mulVec, SpaceTime.SL2C.inverse_coe, eta_fin_two M.1]
    refine congrFun (congrArg _ ?_) _
    rw [SpecialLinearGroup.coe_inv, Matrix.adjugate_fin_two,
      Matrix.mul_fin_two, eta_fin_two !![M.1 1 1, -M.1 0 1; -M.1 1 0, M.1 0 0]ᵀ]
    simp

lemma leftHandedToAlt_hom_apply (ψ : leftHanded) :
    leftHandedToAlt.hom ψ =
    AltLeftHandedModule.toFin2ℂEquiv.symm (!![0, 1; -1, 0] *ᵥ ψ.toFin2ℂ) := rfl

/-- The morphism from `altLeftHanded` to
  `leftHanded` defined by multiplying an element of
  altLeftHandedWeyl by the matrix `εₐ₁ₐ₂ = !![0, -1; 1, 0]`. -/
def leftHandedAltTo : altLeftHanded ⟶ leftHanded where
  hom := {
    toFun := fun ψ =>
      LeftHandedModule.toFin2ℂEquiv.symm (!![0, -1; 1, 0] *ᵥ ψ.toFin2ℂ),
    map_add' := by
      intro ψ ψ'
      simp only [map_add]
      rw [mulVec_add, LinearEquiv.map_add]
    map_smul' := by
      intro a ψ
      simp only [LinearEquiv.map_smul]
      rw [mulVec_smul, LinearEquiv.map_smul]
      rfl}
  comm := by
    intro M
    refine LinearMap.ext (fun ψ => ?_)
    change LeftHandedModule.toFin2ℂEquiv.symm (!![0, -1; 1, 0] *ᵥ (M.1⁻¹)ᵀ *ᵥ ψ.val) =
      LeftHandedModule.toFin2ℂEquiv.symm (M.1 *ᵥ !![0, -1; 1, 0] *ᵥ ψ.val)
    rw [EquivLike.apply_eq_iff_eq, mulVec_mulVec, mulVec_mulVec, SpaceTime.SL2C.inverse_coe,
      eta_fin_two M.1]
    refine congrFun (congrArg _ ?_) _
    rw [SpecialLinearGroup.coe_inv, Matrix.adjugate_fin_two,
      Matrix.mul_fin_two, eta_fin_two !![M.1 1 1, -M.1 0 1; -M.1 1 0, M.1 0 0]ᵀ]
    simp

lemma leftHandedAltTo_hom_apply (ψ : altLeftHanded) :
    leftHandedAltTo.hom ψ =
    LeftHandedModule.toFin2ℂEquiv.symm (!![0, -1; 1, 0] *ᵥ ψ.toFin2ℂ) := rfl

/-- The equivalence between the representation `leftHanded` and the representation
  `altLeftHanded` defined by multiplying an element of
  `leftHanded` by the matrix `εᵃ⁰ᵃ¹ = !![0, 1; -1, 0]]`. -/
def leftHandedAltEquiv : leftHanded ≅ altLeftHanded where
  hom := leftHandedToAlt
  inv := leftHandedAltTo
  hom_inv_id := by
    ext ψ
    simp only [Action.comp_hom, ModuleCat.coe_comp, Function.comp_apply, Action.id_hom,
      ModuleCat.id_apply]
    rw [leftHandedAltTo_hom_apply, leftHandedToAlt_hom_apply]
    rw [AltLeftHandedModule.toFin2ℂ, LinearEquiv.apply_symm_apply, mulVec_mulVec]
    rw [show (!![0, -1; (1 : ℂ), 0] * !![0, 1; -1, 0]) = 1 by simpa using Eq.symm one_fin_two]
    rw [one_mulVec]
    rfl
  inv_hom_id := by
    ext ψ
    simp only [Action.comp_hom, ModuleCat.coe_comp, Function.comp_apply, Action.id_hom,
      ModuleCat.id_apply]
    rw [leftHandedAltTo_hom_apply, leftHandedToAlt_hom_apply, LeftHandedModule.toFin2ℂ,
      LinearEquiv.apply_symm_apply, mulVec_mulVec]
    rw [show (!![0, (1 : ℂ); -1, 0] * !![0, -1; 1, 0]) = 1 by simpa using Eq.symm one_fin_two]
    rw [one_mulVec]
    rfl

lemma leftHandedAltEquiv_hom_hom_apply (ψ : leftHanded) :
    leftHandedAltEquiv.hom.hom ψ =
    AltLeftHandedModule.toFin2ℂEquiv.symm (!![0, 1; -1, 0] *ᵥ ψ.toFin2ℂ) := rfl

lemma leftHandedAltEquiv_inv_hom_apply (ψ : altLeftHanded) :
    leftHandedAltEquiv.inv.hom ψ =
    LeftHandedModule.toFin2ℂEquiv.symm (!![0, -1; 1, 0] *ᵥ ψ.toFin2ℂ) := rfl

informal_definition rightHandedWeylAltEquiv where
  math :≈ "The linear equiv between rightHandedWeyl and altRightHandedWeyl given
    by multiplying an element of rightHandedWeyl by the matrix `εᵃ⁰ᵃ¹ = !![0, 1; -1, 0]]`"
  deps :≈ [``rightHanded, ``altRightHanded]

informal_lemma rightHandedWeylAltEquiv_equivariant where
  math :≈ "The linear equiv rightHandedWeylAltEquiv is equivariant with respect to the
    action of SL(2,C) on rightHandedWeyl and altRightHandedWeyl."
  deps :≈ [``rightHandedWeylAltEquiv]

end

end Fermion<|MERGE_RESOLUTION|>--- conflicted
+++ resolved
@@ -9,7 +9,6 @@
 import HepLean.Tensors.Basic
 import HepLean.SpaceTime.WeylFermion.Modules
 import Mathlib.Logic.Equiv.TransferInstance
-import LLMlean
 /-!
 
 # Weyl fermions
@@ -56,11 +55,7 @@
 lemma leftBasis_ρ_apply (M : SL(2,ℂ)) (i j : Fin 2) :
     (LinearMap.toMatrix leftBasis leftBasis) (leftHanded.ρ M) i j = M.1 i j := by
   rw [LinearMap.toMatrix_apply]
-<<<<<<< HEAD
-  simp [leftBasis]
-=======
   simp only [leftBasis, Basis.coe_ofEquivFun, Basis.ofEquivFun_repr_apply]
->>>>>>> 70f2738d
   change (M.1 *ᵥ (Pi.single j 1)) i = _
   simp only [mulVec_single, mul_one]
 
